# Build frontend
<<<<<<< HEAD
FROM node:18-slim as ui-build
WORKDIR /app
COPY frontend/package*.json frontend/
WORKDIR /app/frontend
RUN npm install
=======
FROM node:18-slim AS ui-build
WORKDIR /workspace
COPY frontend/package*.json frontend/
WORKDIR /workspace/frontend
RUN npm install --only=production
>>>>>>> ed303eb0
COPY frontend/ .
RUN npm run build

# Build backend
<<<<<<< HEAD
FROM python:3.11-slim as api-build
WORKDIR /app
=======
FROM python:3.11-slim AS api-build
WORKDIR /workspace
>>>>>>> ed303eb0
COPY backend/requirements.txt backend/
RUN pip install --no-cache-dir -r backend/requirements.txt
COPY backend/ backend/

# Final image
FROM python:3.11-slim
WORKDIR /app
<<<<<<< HEAD
=======

# Install curl for health checks
RUN apt-get update && apt-get install -y curl && rm -rf /var/lib/apt/lists/*
>>>>>>> ed303eb0

# Copy Python dependencies from build stage
COPY --from=api-build /usr/local/lib/python3.11/site-packages/ /usr/local/lib/python3.11/site-packages/
COPY --from=api-build /usr/local/bin/ /usr/local/bin/

# Copy application files
COPY --from=api-build /app/backend ./
COPY --from=ui-build /app/frontend/build ./frontend_build

# Copy startup script
COPY start.sh ./
RUN chmod +x start.sh

# Set the Python path to include the current directory
ENV PYTHONPATH="/app"
ENV PORT=8000

# Health check
HEALTHCHECK --interval=30s --timeout=30s --start-period=5s --retries=3 \
  CMD curl -f http://localhost:${PORT}/health || exit 1

CMD ["./start.sh"]<|MERGE_RESOLUTION|>--- conflicted
+++ resolved
@@ -1,28 +1,15 @@
 # Build frontend
-<<<<<<< HEAD
-FROM node:18-slim as ui-build
-WORKDIR /app
-COPY frontend/package*.json frontend/
-WORKDIR /app/frontend
-RUN npm install
-=======
 FROM node:18-slim AS ui-build
 WORKDIR /workspace
 COPY frontend/package*.json frontend/
 WORKDIR /workspace/frontend
 RUN npm install --only=production
->>>>>>> ed303eb0
 COPY frontend/ .
 RUN npm run build
 
 # Build backend
-<<<<<<< HEAD
-FROM python:3.11-slim as api-build
-WORKDIR /app
-=======
 FROM python:3.11-slim AS api-build
 WORKDIR /workspace
->>>>>>> ed303eb0
 COPY backend/requirements.txt backend/
 RUN pip install --no-cache-dir -r backend/requirements.txt
 COPY backend/ backend/
@@ -30,12 +17,9 @@
 # Final image
 FROM python:3.11-slim
 WORKDIR /app
-<<<<<<< HEAD
-=======
 
 # Install curl for health checks
 RUN apt-get update && apt-get install -y curl && rm -rf /var/lib/apt/lists/*
->>>>>>> ed303eb0
 
 # Copy Python dependencies from build stage
 COPY --from=api-build /usr/local/lib/python3.11/site-packages/ /usr/local/lib/python3.11/site-packages/
